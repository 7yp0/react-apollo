--- conflicted
+++ resolved
@@ -24,18 +24,14 @@
 It is simple to install React Apollo and related libraries
 
 ```bash
-<<<<<<< HEAD
-# installing apollo-boost and react integration
-=======
 # installing the preset package (apollo-boost) and react integration
->>>>>>> a9f0d377
 npm install apollo-boost react-apollo graphql-tag graphql --save
 
 # installing each piece independently
 npm install apollo-client apollo-cache-inmemory apollo-link-http react-apollo graphql-tag graphql ---save
 ```
 
-[apollo-boost](https://github.com/apollographql/apollo-client/tree/master/packages/apollo-boost)  is a zero-config way to start using Apollo Client. It includes some sensible defaults, such as `InMemoryCache` and `HttpLink`. 
+[apollo-boost](https://github.com/apollographql/apollo-client/tree/master/packages/apollo-boost)  is a zero-config way to start using Apollo Client. It includes some sensible defaults, such as `InMemoryCache` and `HttpLink`.
 
 That’s it! You may now use React Apollo in any of your React environments.
 
