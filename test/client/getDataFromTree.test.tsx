--- conflicted
+++ resolved
@@ -331,7 +331,6 @@
         expect(elementCount).toEqual(7);
       });
 
-<<<<<<< HEAD
       it('basic classes with getDerivedStateFromProps', () => {
         const renderedCounts: Number[] = [];
         class MyComponent extends React.Component<any> {
@@ -359,7 +358,8 @@
           // noop
         });
         expect(renderedCounts).toEqual([1]);
-=======
+      });
+
       it('basic classes with React 16.3 context', () => {
         if (!React.createContext) {
           // Preact doesn't support createContext yet, see https://github.com/developit/preact/pull/963
@@ -409,7 +409,6 @@
           elementCount += 1;
         });
         expect(elementCount).toEqual(10);
->>>>>>> 3985b47f
       });
     });
   });
