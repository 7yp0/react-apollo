--- conflicted
+++ resolved
@@ -6,14 +6,9 @@
 
 ### 0.8.3
 - Bug: [Issue #404](https://github.com/apollostack/react-apollo/issues/404) fix issue with network errors thrown when changing variables.
-
-<<<<<<< HEAD
 - Feature: [typescript] Add better typings to graphql HOC [Issue #379](https://github.com/apollostack/react-apollo/issues/379)
-=======
 - Feature: Allow access to `withApollo`'s wrapped instance thanks to `{withRef: true}` option [Issue #331](https://github.com/apollostack/react-apollo/issues/331).
-
 - Feature: Add an `alias` option to the `graphql` function to allow customizing the display name of the wrapped component ([Issue #354](https://github.com/apollostack/react-apollo/issues/354)).
->>>>>>> 9498b572
 
 ### 0.8.2
 - Chore: [PR #403](https://github.com/apollostack/react-apollo/pull/403) move react-dom to be an optional dependency for better react-native builds.
