import * as React from 'react';

export interface Context {
  [key: string]: any;
}

interface PromiseTreeArgument {
  rootElement: React.ReactNode;
  rootContext?: Context;
}
interface FetchComponent extends React.Component<any> {
  fetchData(): Promise<void>;
}

interface PromiseTreeResult {
  promise: Promise<any>;
  context: Context;
  instance: FetchComponent;
}

interface PreactElement<P> {
  attributes: P;
}

function getProps<P>(element: React.ReactElement<P> | PreactElement<P>): P {
  return (element as React.ReactElement<P>).props || (element as PreactElement<P>).attributes;
}

function isReactElement(element: React.ReactNode): element is React.ReactElement<any> {
  return !!(element as any).type;
}

function isComponentClass(Comp: React.ComponentType<any>): Comp is React.ComponentClass<any> {
  return Comp.prototype && (Comp.prototype.render || Comp.prototype.isReactComponent);
}
<<<<<<< HEAD
=======

>>>>>>> 3985b47f
function providesChildContext(
  instance: React.Component<any>,
): instance is React.Component<any> & React.ChildContextProvider<any> {
  return !!(instance as any).getChildContext;
}

// Recurse a React Element tree, running visitor on each element.
// If visitor returns `false`, don't call the element's render function
<<<<<<< HEAD
//   or recurse into its child elements
=======
// or recurse into its child elements.
>>>>>>> 3985b47f
export function walkTree(
  element: React.ReactNode,
  context: Context,
  visitor: (
    element: React.ReactNode,
    instance: React.Component<any> | null,
    context: Context,
    childContext?: Context,
  ) => boolean | void,
) {
  if (Array.isArray(element)) {
    element.forEach(item => walkTree(item, context, visitor));
    return;
  }

  if (!element) {
    return;
  }

<<<<<<< HEAD
  // a stateless functional component or a class
=======
  // A stateless functional component or a class
>>>>>>> 3985b47f
  if (isReactElement(element)) {
    if (typeof element.type === 'function') {
      const Comp = element.type;
      const props = Object.assign({}, Comp.defaultProps, getProps(element));
      let childContext = context;
      let child;

      // Are we are a react class?
<<<<<<< HEAD
      //   https://github.com/facebook/react/blob/master/src/renderers/shared/stack/reconciler/ReactCompositeComponent.js#L66
=======
>>>>>>> 3985b47f
      if (isComponentClass(Comp)) {
        const instance = new Comp(props, context);
        // In case the user doesn't pass these to super in the constructor
        instance.props = instance.props || props;
        instance.context = instance.context || context;
<<<<<<< HEAD
        // set the instance state to null (not undefined) if not set, to match React behaviour
        instance.state = instance.state || null;

        // Override setState to just change the state, not queue up an update.
        //   (we can't do the default React thing as we aren't mounted "properly"
        //   however, we don't need to re-render as well only support setState in
        //   componentWillMount, which happens *before* render).
=======
        // Set the instance state to null (not undefined) if not set, to match React behaviour
        instance.state = instance.state || null;

        // Override setState to just change the state, not queue up an update
        // (we can't do the default React thing as we aren't mounted
        // "properly", however we don't need to re-render as we only support
        // setState in componentWillMount, which happens *before* render).
>>>>>>> 3985b47f
        instance.setState = newState => {
          if (typeof newState === 'function') {
            // React's TS type definitions don't contain context as a third parameter for
            // setState's updater function.
            // Remove this cast to `any` when that is fixed.
            newState = (newState as any)(instance.state, instance.props, instance.context);
          }
          instance.state = Object.assign({}, instance.state, newState);
        };

<<<<<<< HEAD
        if (Comp.getDerivedStateFromProps) {
          const result = Comp.getDerivedStateFromProps(instance.props, instance.state);
          if (result !== null) {
            instance.state = Object.assign({}, instance.state, result);
          }
        } else if (instance.componentWillMount) {
          // this is a poor man's version of
          //   https://github.com/facebook/react/blob/master/src/renderers/shared/stack/reconciler/ReactCompositeComponent.js#L181
=======
        if (instance.componentWillMount) {
>>>>>>> 3985b47f
          instance.componentWillMount();
        }

        if (providesChildContext(instance)) {
          childContext = Object.assign({}, context, instance.getChildContext());
        }

        if (visitor(element, instance, context, childContext) === false) {
          return;
        }

        child = instance.render();
      } else {
<<<<<<< HEAD
        // just a stateless functional
=======
        // Just a stateless functional
>>>>>>> 3985b47f
        if (visitor(element, null, context) === false) {
          return;
        }

        child = Comp(props, context);
      }

      if (child) {
        if (Array.isArray(child)) {
          child.forEach(item => walkTree(item, childContext, visitor));
        } else {
          walkTree(child, childContext, visitor);
<<<<<<< HEAD
        }
      }
    } else {
      // a basic string or dom element, just get children
=======
        }
      }
    } else if ((element.type as any)._context || (element.type as any).Consumer) {
      // A React context provider or consumer
      if (visitor(element, null, context) === false) {
        return;
      }

      let child;
      if ((element.type as any)._context) {
        // A provider - sets the context value before rendering children
        ((element.type as any)._context as any)._currentValue = element.props.value;
        child = element.props.children;
      } else {
        // A consumer
        child = element.props.children((element.type as any)._currentValue);
      }

      if (child) {
        if (Array.isArray(child)) {
          child.forEach(item => walkTree(item, context, visitor));
        } else {
          walkTree(child, context, visitor);
        }
      }
    } else {
      // A basic string or dom element, just get children
>>>>>>> 3985b47f
      if (visitor(element, null, context) === false) {
        return;
      }

      if (element.props && element.props.children) {
        React.Children.forEach(element.props.children, (child: any) => {
          if (child) {
            walkTree(child, context, visitor);
          }
        });
      }
    }
  } else if (typeof element === 'string' || typeof element === 'number') {
    // Just visit these, they are leaves so we don't keep traversing.
    visitor(element, null, context);
  }
  // TODO: Portals?
}

function hasFetchDataFunction(instance: React.Component<any>): instance is FetchComponent {
  return typeof (instance as any).fetchData === 'function';
}

function isPromise<T>(promise: Object): promise is Promise<T> {
  return typeof (promise as any).then === 'function';
}

function getPromisesFromTree({
  rootElement,
  rootContext = {},
}: PromiseTreeArgument): PromiseTreeResult[] {
  const promises: PromiseTreeResult[] = [];

  walkTree(rootElement, rootContext, (_, instance, context, childContext) => {
    if (instance && hasFetchDataFunction(instance)) {
      const promise = instance.fetchData();
      if (isPromise<Object>(promise)) {
        promises.push({ promise, context: childContext || context, instance });
        return false;
      }
    }
  });
<<<<<<< HEAD

  return promises;
}

export default function getDataFromTree(
  rootElement: React.ReactNode,
  rootContext: any = {},
): Promise<any> {
  const promises = getPromisesFromTree({ rootElement, rootContext });

  if (!promises.length) {
    return Promise.resolve();
  }

=======

  return promises;
}

export default function getDataFromTree(
  rootElement: React.ReactNode,
  rootContext: any = {},
): Promise<any> {
  const promises = getPromisesFromTree({ rootElement, rootContext });

  if (!promises.length) {
    return Promise.resolve();
  }

>>>>>>> 3985b47f
  const errors: any[] = [];

  const mappedPromises = promises.map(({ promise, context, instance }) => {
    return promise
      .then(_ => getDataFromTree(instance.render(), context))
      .catch(e => errors.push(e));
  });

  return Promise.all(mappedPromises).then(_ => {
    if (errors.length > 0) {
      const error =
        errors.length === 1
          ? errors[0]
          : new Error(
              `${errors.length} errors were thrown when executing your fetchData functions.`,
            );
      error.queryErrors = errors;
      throw error;
    }
  });
}
<|MERGE_RESOLUTION|>--- conflicted
+++ resolved
@@ -1,290 +1,232 @@
-import * as React from 'react';
-
-export interface Context {
-  [key: string]: any;
-}
-
-interface PromiseTreeArgument {
-  rootElement: React.ReactNode;
-  rootContext?: Context;
-}
-interface FetchComponent extends React.Component<any> {
-  fetchData(): Promise<void>;
-}
-
-interface PromiseTreeResult {
-  promise: Promise<any>;
-  context: Context;
-  instance: FetchComponent;
-}
-
-interface PreactElement<P> {
-  attributes: P;
-}
-
-function getProps<P>(element: React.ReactElement<P> | PreactElement<P>): P {
-  return (element as React.ReactElement<P>).props || (element as PreactElement<P>).attributes;
-}
-
-function isReactElement(element: React.ReactNode): element is React.ReactElement<any> {
-  return !!(element as any).type;
-}
-
-function isComponentClass(Comp: React.ComponentType<any>): Comp is React.ComponentClass<any> {
-  return Comp.prototype && (Comp.prototype.render || Comp.prototype.isReactComponent);
-}
-<<<<<<< HEAD
-=======
-
->>>>>>> 3985b47f
-function providesChildContext(
-  instance: React.Component<any>,
-): instance is React.Component<any> & React.ChildContextProvider<any> {
-  return !!(instance as any).getChildContext;
-}
-
-// Recurse a React Element tree, running visitor on each element.
-// If visitor returns `false`, don't call the element's render function
-<<<<<<< HEAD
-//   or recurse into its child elements
-=======
-// or recurse into its child elements.
->>>>>>> 3985b47f
-export function walkTree(
-  element: React.ReactNode,
-  context: Context,
-  visitor: (
-    element: React.ReactNode,
-    instance: React.Component<any> | null,
-    context: Context,
-    childContext?: Context,
-  ) => boolean | void,
-) {
-  if (Array.isArray(element)) {
-    element.forEach(item => walkTree(item, context, visitor));
-    return;
-  }
-
-  if (!element) {
-    return;
-  }
-
-<<<<<<< HEAD
-  // a stateless functional component or a class
-=======
-  // A stateless functional component or a class
->>>>>>> 3985b47f
-  if (isReactElement(element)) {
-    if (typeof element.type === 'function') {
-      const Comp = element.type;
-      const props = Object.assign({}, Comp.defaultProps, getProps(element));
-      let childContext = context;
-      let child;
-
-      // Are we are a react class?
-<<<<<<< HEAD
-      //   https://github.com/facebook/react/blob/master/src/renderers/shared/stack/reconciler/ReactCompositeComponent.js#L66
-=======
->>>>>>> 3985b47f
-      if (isComponentClass(Comp)) {
-        const instance = new Comp(props, context);
-        // In case the user doesn't pass these to super in the constructor
-        instance.props = instance.props || props;
-        instance.context = instance.context || context;
-<<<<<<< HEAD
-        // set the instance state to null (not undefined) if not set, to match React behaviour
-        instance.state = instance.state || null;
-
-        // Override setState to just change the state, not queue up an update.
-        //   (we can't do the default React thing as we aren't mounted "properly"
-        //   however, we don't need to re-render as well only support setState in
-        //   componentWillMount, which happens *before* render).
-=======
-        // Set the instance state to null (not undefined) if not set, to match React behaviour
-        instance.state = instance.state || null;
-
-        // Override setState to just change the state, not queue up an update
-        // (we can't do the default React thing as we aren't mounted
-        // "properly", however we don't need to re-render as we only support
-        // setState in componentWillMount, which happens *before* render).
->>>>>>> 3985b47f
-        instance.setState = newState => {
-          if (typeof newState === 'function') {
-            // React's TS type definitions don't contain context as a third parameter for
-            // setState's updater function.
-            // Remove this cast to `any` when that is fixed.
-            newState = (newState as any)(instance.state, instance.props, instance.context);
-          }
-          instance.state = Object.assign({}, instance.state, newState);
-        };
-
-<<<<<<< HEAD
-        if (Comp.getDerivedStateFromProps) {
-          const result = Comp.getDerivedStateFromProps(instance.props, instance.state);
-          if (result !== null) {
-            instance.state = Object.assign({}, instance.state, result);
-          }
-        } else if (instance.componentWillMount) {
-          // this is a poor man's version of
-          //   https://github.com/facebook/react/blob/master/src/renderers/shared/stack/reconciler/ReactCompositeComponent.js#L181
-=======
-        if (instance.componentWillMount) {
->>>>>>> 3985b47f
-          instance.componentWillMount();
-        }
-
-        if (providesChildContext(instance)) {
-          childContext = Object.assign({}, context, instance.getChildContext());
-        }
-
-        if (visitor(element, instance, context, childContext) === false) {
-          return;
-        }
-
-        child = instance.render();
-      } else {
-<<<<<<< HEAD
-        // just a stateless functional
-=======
-        // Just a stateless functional
->>>>>>> 3985b47f
-        if (visitor(element, null, context) === false) {
-          return;
-        }
-
-        child = Comp(props, context);
-      }
-
-      if (child) {
-        if (Array.isArray(child)) {
-          child.forEach(item => walkTree(item, childContext, visitor));
-        } else {
-          walkTree(child, childContext, visitor);
-<<<<<<< HEAD
-        }
-      }
-    } else {
-      // a basic string or dom element, just get children
-=======
-        }
-      }
-    } else if ((element.type as any)._context || (element.type as any).Consumer) {
-      // A React context provider or consumer
-      if (visitor(element, null, context) === false) {
-        return;
-      }
-
-      let child;
-      if ((element.type as any)._context) {
-        // A provider - sets the context value before rendering children
-        ((element.type as any)._context as any)._currentValue = element.props.value;
-        child = element.props.children;
-      } else {
-        // A consumer
-        child = element.props.children((element.type as any)._currentValue);
-      }
-
-      if (child) {
-        if (Array.isArray(child)) {
-          child.forEach(item => walkTree(item, context, visitor));
-        } else {
-          walkTree(child, context, visitor);
-        }
-      }
-    } else {
-      // A basic string or dom element, just get children
->>>>>>> 3985b47f
-      if (visitor(element, null, context) === false) {
-        return;
-      }
-
-      if (element.props && element.props.children) {
-        React.Children.forEach(element.props.children, (child: any) => {
-          if (child) {
-            walkTree(child, context, visitor);
-          }
-        });
-      }
-    }
-  } else if (typeof element === 'string' || typeof element === 'number') {
-    // Just visit these, they are leaves so we don't keep traversing.
-    visitor(element, null, context);
-  }
-  // TODO: Portals?
-}
-
-function hasFetchDataFunction(instance: React.Component<any>): instance is FetchComponent {
-  return typeof (instance as any).fetchData === 'function';
-}
-
-function isPromise<T>(promise: Object): promise is Promise<T> {
-  return typeof (promise as any).then === 'function';
-}
-
-function getPromisesFromTree({
-  rootElement,
-  rootContext = {},
-}: PromiseTreeArgument): PromiseTreeResult[] {
-  const promises: PromiseTreeResult[] = [];
-
-  walkTree(rootElement, rootContext, (_, instance, context, childContext) => {
-    if (instance && hasFetchDataFunction(instance)) {
-      const promise = instance.fetchData();
-      if (isPromise<Object>(promise)) {
-        promises.push({ promise, context: childContext || context, instance });
-        return false;
-      }
-    }
-  });
-<<<<<<< HEAD
-
-  return promises;
-}
-
-export default function getDataFromTree(
-  rootElement: React.ReactNode,
-  rootContext: any = {},
-): Promise<any> {
-  const promises = getPromisesFromTree({ rootElement, rootContext });
-
-  if (!promises.length) {
-    return Promise.resolve();
-  }
-
-=======
-
-  return promises;
-}
-
-export default function getDataFromTree(
-  rootElement: React.ReactNode,
-  rootContext: any = {},
-): Promise<any> {
-  const promises = getPromisesFromTree({ rootElement, rootContext });
-
-  if (!promises.length) {
-    return Promise.resolve();
-  }
-
->>>>>>> 3985b47f
-  const errors: any[] = [];
-
-  const mappedPromises = promises.map(({ promise, context, instance }) => {
-    return promise
-      .then(_ => getDataFromTree(instance.render(), context))
-      .catch(e => errors.push(e));
-  });
-
-  return Promise.all(mappedPromises).then(_ => {
-    if (errors.length > 0) {
-      const error =
-        errors.length === 1
-          ? errors[0]
-          : new Error(
-              `${errors.length} errors were thrown when executing your fetchData functions.`,
-            );
-      error.queryErrors = errors;
-      throw error;
-    }
-  });
-}
+import * as React from 'react';
+
+export interface Context {
+  [key: string]: any;
+}
+
+interface PromiseTreeArgument {
+  rootElement: React.ReactNode;
+  rootContext?: Context;
+}
+interface FetchComponent extends React.Component<any> {
+  fetchData(): Promise<void>;
+}
+
+interface PromiseTreeResult {
+  promise: Promise<any>;
+  context: Context;
+  instance: FetchComponent;
+}
+
+interface PreactElement<P> {
+  attributes: P;
+}
+
+function getProps<P>(element: React.ReactElement<P> | PreactElement<P>): P {
+  return (element as React.ReactElement<P>).props || (element as PreactElement<P>).attributes;
+}
+
+function isReactElement(element: React.ReactNode): element is React.ReactElement<any> {
+  return !!(element as any).type;
+}
+
+function isComponentClass(Comp: React.ComponentType<any>): Comp is React.ComponentClass<any> {
+  return Comp.prototype && (Comp.prototype.render || Comp.prototype.isReactComponent);
+}
+
+function providesChildContext(
+  instance: React.Component<any>,
+): instance is React.Component<any> & React.ChildContextProvider<any> {
+  return !!(instance as any).getChildContext;
+}
+
+// Recurse a React Element tree, running visitor on each element.
+// If visitor returns `false`, don't call the element's render function
+// or recurse into its child elements.
+export function walkTree(
+  element: React.ReactNode,
+  context: Context,
+  visitor: (
+    element: React.ReactNode,
+    instance: React.Component<any> | null,
+    context: Context,
+    childContext?: Context,
+  ) => boolean | void,
+) {
+  if (Array.isArray(element)) {
+    element.forEach(item => walkTree(item, context, visitor));
+    return;
+  }
+
+  if (!element) {
+    return;
+  }
+
+  // A stateless functional component or a class
+  if (isReactElement(element)) {
+    if (typeof element.type === 'function') {
+      const Comp = element.type;
+      const props = Object.assign({}, Comp.defaultProps, getProps(element));
+      let childContext = context;
+      let child;
+
+      // Are we are a react class?
+      if (isComponentClass(Comp)) {
+        const instance = new Comp(props, context);
+        // In case the user doesn't pass these to super in the constructor
+        instance.props = instance.props || props;
+        instance.context = instance.context || context;
+
+        // Set the instance state to null (not undefined) if not set, to match React behaviour
+        instance.state = instance.state || null;
+
+        // Override setState to just change the state, not queue up an update
+        // (we can't do the default React thing as we aren't mounted
+        // "properly", however we don't need to re-render as we only support
+        // setState in componentWillMount, which happens *before* render).
+        instance.setState = newState => {
+          if (typeof newState === 'function') {
+            // React's TS type definitions don't contain context as a third parameter for
+            // setState's updater function.
+            // Remove this cast to `any` when that is fixed.
+            newState = (newState as any)(instance.state, instance.props, instance.context);
+          }
+          instance.state = Object.assign({}, instance.state, newState);
+        };
+
+        if (Comp.getDerivedStateFromProps) {
+          const result = Comp.getDerivedStateFromProps(instance.props, instance.state);
+          if (result !== null) {
+            instance.state = Object.assign({}, instance.state, result);
+          }
+        } else if (instance.componentWillMount) {
+          instance.componentWillMount();
+        }
+
+        if (providesChildContext(instance)) {
+          childContext = Object.assign({}, context, instance.getChildContext());
+        }
+
+        if (visitor(element, instance, context, childContext) === false) {
+          return;
+        }
+
+        child = instance.render();
+      } else {
+        // Just a stateless functional
+        if (visitor(element, null, context) === false) {
+          return;
+        }
+
+        child = Comp(props, context);
+      }
+
+      if (child) {
+        if (Array.isArray(child)) {
+          child.forEach(item => walkTree(item, childContext, visitor));
+        } else {
+          walkTree(child, childContext, visitor);
+        }
+      }
+    } else if ((element.type as any)._context || (element.type as any).Consumer) {
+      // A React context provider or consumer
+      if (visitor(element, null, context) === false) {
+        return;
+      }
+
+      let child;
+      if ((element.type as any)._context) {
+        // A provider - sets the context value before rendering children
+        ((element.type as any)._context as any)._currentValue = element.props.value;
+        child = element.props.children;
+      } else {
+        // A consumer
+        child = element.props.children((element.type as any)._currentValue);
+      }
+
+      if (child) {
+        if (Array.isArray(child)) {
+          child.forEach(item => walkTree(item, context, visitor));
+        } else {
+          walkTree(child, context, visitor);
+        }
+      }
+    } else {
+      // A basic string or dom element, just get children
+      if (visitor(element, null, context) === false) {
+        return;
+      }
+
+      if (element.props && element.props.children) {
+        React.Children.forEach(element.props.children, (child: any) => {
+          if (child) {
+            walkTree(child, context, visitor);
+          }
+        });
+      }
+    }
+  } else if (typeof element === 'string' || typeof element === 'number') {
+    // Just visit these, they are leaves so we don't keep traversing.
+    visitor(element, null, context);
+  }
+  // TODO: Portals?
+}
+
+function hasFetchDataFunction(instance: React.Component<any>): instance is FetchComponent {
+  return typeof (instance as any).fetchData === 'function';
+}
+
+function isPromise<T>(promise: Object): promise is Promise<T> {
+  return typeof (promise as any).then === 'function';
+}
+
+function getPromisesFromTree({
+  rootElement,
+  rootContext = {},
+}: PromiseTreeArgument): PromiseTreeResult[] {
+  const promises: PromiseTreeResult[] = [];
+
+  walkTree(rootElement, rootContext, (_, instance, context, childContext) => {
+    if (instance && hasFetchDataFunction(instance)) {
+      const promise = instance.fetchData();
+      if (isPromise<Object>(promise)) {
+        promises.push({ promise, context: childContext || context, instance });
+        return false;
+      }
+    }
+  });
+
+  return promises;
+}
+
+export default function getDataFromTree(
+  rootElement: React.ReactNode,
+  rootContext: any = {},
+): Promise<any> {
+  const promises = getPromisesFromTree({ rootElement, rootContext });
+
+  if (!promises.length) {
+    return Promise.resolve();
+  }
+
+  const errors: any[] = [];
+
+  const mappedPromises = promises.map(({ promise, context, instance }) => {
+    return promise
+      .then(_ => getDataFromTree(instance.render(), context))
+      .catch(e => errors.push(e));
+  });
+
+  return Promise.all(mappedPromises).then(_ => {
+    if (errors.length > 0) {
+      const error =
+        errors.length === 1
+          ? errors[0]
+          : new Error(
+              `${errors.length} errors were thrown when executing your fetchData functions.`,
+            );
+      error.queryErrors = errors;
+      throw error;
+    }
+  });
+}