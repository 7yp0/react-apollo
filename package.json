--- conflicted
+++ resolved
@@ -1,10 +1,6 @@
 {
   "name": "react-apollo",
-<<<<<<< HEAD
-  "version": "0.13.2",
-=======
-  "version": "1.0.0-rc.3",
->>>>>>> dab9fc45
+  "version": "1.0.0-rc.4",
   "description": "React data container for Apollo Client",
   "main": "lib/index.js",
   "browser": "lib/browser.js",
