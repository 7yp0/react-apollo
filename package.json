--- conflicted
+++ resolved
@@ -82,14 +82,8 @@
   },
   "license": "MIT",
   "peerDependencies": {
-<<<<<<< HEAD
-    "apollo-client": "^2.0.0-beta.3",
+    "apollo-client": "^2.0.0-rc.4",
     "react": "0.14.x || 15.* || ^15.0.0 || ^16.0.0"
-=======
-    "apollo-client": "^2.0.0-rc.4",
-    "react": "0.14.x || 15.* || ^15.0.0 || ^16.0.0",
-    "redux": "^2.0.0 || ^3.0.0"
->>>>>>> 0240c41f
   },
   "devDependencies": {
     "@types/enzyme": "2.8.9",
